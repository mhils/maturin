--- conflicted
+++ resolved
@@ -18,30 +18,17 @@
     bindings_crate: &BridgeModel,
 ) -> Result<HashMap<String, PathBuf>> {
     if context.target.is_macos_universal2() {
-<<<<<<< HEAD
-        let arm64_artifact = compile_target(
-=======
         let build_type = match bindings_crate {
             BridgeModel::Bin => "bin",
             _ => "cdylib",
         };
         let aarch64_artifact = compile_target(
->>>>>>> 02db44ca
             context,
             python_interpreter,
             bindings_crate,
             Some("aarch64-apple-darwin"),
         )
         .context("Failed to build a arm64 library through cargo")?
-<<<<<<< HEAD
-        .get("cdylib")
-        .cloned()
-        .ok_or_else(|| {
-            anyhow!(
-                "Cargo didn't build a cdylib. Did you miss crate-type = [\"cdylib\"] \
-                 in the lib section of your Cargo.toml?",
-            )
-=======
         .get(build_type)
         .cloned()
         .ok_or_else(|| {
@@ -53,7 +40,6 @@
             } else {
                 anyhow!("Cargo didn't build an aarch64 bin.")
             }
->>>>>>> 02db44ca
         })?;
         let x86_64_artifact = compile_target(
             context,
@@ -62,18 +48,6 @@
             Some("x86_64-apple-darwin"),
         )
         .context("Failed to build a x86_64 library through cargo")?
-<<<<<<< HEAD
-        .get("cdylib")
-        .cloned()
-        .ok_or_else(|| {
-            anyhow!(
-                "Cargo didn't build a cdylib. Did you miss crate-type = [\"cdylib\"] \
-                 in the lib section of your Cargo.toml?",
-            )
-        })?;
-        // Use lipo to create an universal dylib
-        let cdylib_path = arm64_artifact
-=======
         .get(build_type)
         .cloned()
         .ok_or_else(|| {
@@ -88,20 +62,14 @@
         })?;
         // Use lipo to create an universal dylib/bin
         let output_path = aarch64_artifact
->>>>>>> 02db44ca
             .display()
             .to_string()
             .replace("aarch64-apple-darwin/", "");
         let mut cmd = Command::new("lipo");
         cmd.arg("-create")
             .arg("-output")
-<<<<<<< HEAD
-            .arg(&cdylib_path)
-            .arg(arm64_artifact)
-=======
             .arg(&output_path)
             .arg(aarch64_artifact)
->>>>>>> 02db44ca
             .arg(x86_64_artifact);
         let lipo = cmd.spawn().context("Failed to run lipo")?;
         let output = lipo
@@ -116,11 +84,7 @@
             )
         }
         let mut result = HashMap::new();
-<<<<<<< HEAD
-        result.insert("cdylib".to_string(), PathBuf::from(cdylib_path));
-=======
         result.insert(build_type.to_string(), PathBuf::from(output_path));
->>>>>>> 02db44ca
         Ok(result)
     } else {
         compile_target(context, python_interpreter, bindings_crate, None)
