#[cfg(feature = "auditwheel")]
use crate::auditwheel::auditwheel_rs;
use crate::compile;
use crate::compile::warn_missing_py_init;
use crate::module_writer::write_python_part;
use crate::module_writer::WheelWriter;
use crate::module_writer::{write_bin, write_bindings_module, write_cffi_module};
use crate::source_distribution::{get_pyproject_toml, source_distribution, warn_on_local_deps};
use crate::Manylinux;
use crate::Metadata21;
use crate::PythonInterpreter;
use crate::Target;
use anyhow::{anyhow, bail, Context, Result};
use cargo_metadata::Metadata;
use std::collections::HashMap;
use std::fs;
use std::path::{Path, PathBuf};

/// The way the rust code is used in the wheel
#[derive(Clone, Debug, PartialEq, Eq)]
pub enum BridgeModel {
    /// A native module with c bindings, i.e. `#[no_mangle] extern "C" <some item>`
    Cffi,
    /// A rust binary to be shipped a python package
    Bin,
    /// A native module with pyo3 or rust-cpython bindings. The String is the name of the bindings
    /// providing crate, e.g. pyo3.
    Bindings(String),
    /// `Bindings`, but specifically for pyo3 with feature flags that allow building a single wheel
    /// for all cpython versions (pypy still needs multiple versions).
    /// The numbers are the minimum major and minor version
    BindingsAbi3(u8, u8),
}

impl BridgeModel {
    /// Returns the name of the bindings crate
    pub fn unwrap_bindings(&self) -> &str {
        match self {
            BridgeModel::Bindings(value) => &value,
            _ => panic!("Expected Bindings"),
        }
    }

    /// Test whether this is using a specific bindings crate
    pub fn is_bindings(&self, name: &str) -> bool {
        match self {
            BridgeModel::Bindings(value) => value == name,
            _ => false,
        }
    }
}

/// Whether this project is pure rust or rust mixed with python
#[derive(Clone, Debug, PartialEq, Eq)]
pub enum ProjectLayout {
    /// A rust crate compiled into a shared library with only some glue python for cffi
    PureRust,
    /// A python package that is extended by a native rust module.
    ///
    /// Contains the canonicialized (i.e. absolute) path to the python part of the project
    Mixed(PathBuf),
}

impl ProjectLayout {
    /// Checks whether a python module exists besides Cargo.toml with the right name
    pub fn determine(project_root: impl AsRef<Path>, module_name: &str) -> Result<ProjectLayout> {
        let python_package_dir = project_root.as_ref().join(module_name);
        if python_package_dir.is_dir() {
            if !python_package_dir.join("__init__.py").is_file() {
                bail!("Found a directory with the module name ({}) next to Cargo.toml, which indicates a mixed python/rust project, but the directory didn't contain an __init__.py file.", module_name)
            }

            println!("🍹 Building a mixed python/rust project");

            Ok(ProjectLayout::Mixed(python_package_dir))
        } else {
            Ok(ProjectLayout::PureRust)
        }
    }
}

/// Contains all the metadata required to build the crate
pub struct BuildContext {
    /// The platform, i.e. os and pointer width
    pub target: Target,
    /// Whether to use cffi or pyo3/rust-cpython
    pub bridge: BridgeModel,
    /// Whether this project is pure rust or rust mixed with python
    pub project_layout: ProjectLayout,
    /// Python Package Metadata 2.1
    pub metadata21: Metadata21,
    /// The `[console_scripts]` for the entry_points.txt
    pub scripts: HashMap<String, String>,
    /// The name of the crate
    pub crate_name: String,
    /// The name of the module can be distinct from the package name, mostly
    /// because package names normally contain minuses while module names
    /// have underscores. The package name is part of metadata21
    pub module_name: String,
    /// The path to the Cargo.toml. Required for the cargo invocations
    pub manifest_path: PathBuf,
    /// The directory to store the built wheels in. Defaults to a new "wheels"
    /// directory in the project's target directory
    pub out: PathBuf,
    /// Pass --release to cargo
    pub release: bool,
    /// Strip the library for minimum file size
    pub strip: bool,
    /// Whether to skip checking the linked libraries for manylinux compliance
    pub skip_auditwheel: bool,
    /// Whether to use the the manylinux or use the native linux tag (off)
    pub manylinux: Manylinux,
    /// Extra arguments that will be passed to cargo as `cargo rustc [...] [arg1] [arg2] --`
    pub cargo_extra_args: Vec<String>,
    /// Extra arguments that will be passed to rustc as `cargo rustc [...] -- [arg1] [arg2]`
    pub rustc_extra_args: Vec<String>,
    /// The available python interpreter
    pub interpreter: Vec<PythonInterpreter>,
    /// Cargo.toml as resolved by [cargo_metadata]
    pub cargo_metadata: Metadata,
}

type BuiltWheelMetadata = (PathBuf, String);

impl BuildContext {
    /// Checks which kind of bindings we have (pyo3/rust-cypthon or cffi or bin) and calls the
    /// correct builder. Returns a Vec that contains location, python tag (e.g. py3 or cp35)
    /// and for bindings the python interpreter they bind against.
    pub fn build_wheels(&self) -> Result<Vec<BuiltWheelMetadata>> {
        fs::create_dir_all(&self.out)
            .context("Failed to create the target directory for the wheels")?;

        let wheels = match &self.bridge {
<<<<<<< HEAD
            BridgeModel::Cffi => vec![(self.build_cffi_wheel()?, "py3".to_string(), None)],
            BridgeModel::Bin => vec![(self.build_bin_wheel()?, "py3".to_string(), None)],
            BridgeModel::Bindings(_) => self.build_binding_wheels()?,
            BridgeModel::BindingsAbi3(major, minor) => vec![(
                self.build_binding_wheel_abi3(*major, *minor)?,
                format!("cp{}{}", major, minor),
                None,
            )],
=======
            BridgeModel::Cffi => vec![(self.build_cffi_wheel()?, "py3".to_string())],
            BridgeModel::Bin => vec![(self.build_bin_wheel()?, "py3".to_string())],
            BridgeModel::Bindings(_) | BridgeModel::BindingsAbi3 => self.build_binding_wheels()?,
>>>>>>> 6c818428
        };

        Ok(wheels)
    }

    /// Builds a source distribution and returns the same metadata as [BuildContext::build_wheels]
    pub fn build_source_distribution(&self) -> Result<Option<BuiltWheelMetadata>> {
        fs::create_dir_all(&self.out)
            .context("Failed to create the target directory for the source distribution")?;

        match get_pyproject_toml(self.manifest_path.parent().unwrap()) {
            Ok(pyproject) => {
                warn_on_local_deps(&self.cargo_metadata);
                let sdist_path = source_distribution(
                    &self.out,
                    &self.metadata21,
                    &self.manifest_path,
                    pyproject.sdist_include(),
                )
                .context("Failed to build source distribution")?;
                Ok(Some((sdist_path, "source".to_string())))
            }
            Err(_) => Ok(None),
        }
    }

    /// For abi3 we only need to build a single wheel and we don't even need a python interpreter
    /// for it
    pub fn build_binding_wheel_abi3(&self, major: u8, min_minor: u8) -> Result<PathBuf> {
        // On windows, we have picked an interpreter to set the location of python.lib,
        // otherwise it's none
        let artifact = self.compile_cdylib(self.interpreter.get(0), Some(&self.module_name))?;

        let platform = self.target.get_platform_tag(&self.manylinux);
        let tag = format!("cp{}{}-abi3-{}", major, min_minor, platform);

        let mut writer = WheelWriter::new(
            &tag,
            &self.out,
            &self.metadata21,
            &self.scripts,
            &[tag.clone()],
        )?;

        write_bindings_module(
            &mut writer,
            &self.project_layout,
            &self.module_name,
            &artifact,
            None,
            &self.target,
            false,
        )
        .context("Failed to add the files to the wheel")?;

        let wheel_path = writer.finish()?;

        println!(
            "📦 Built wheel for abi3 Python ≥ {}.{} to {}",
            major,
            min_minor,
            wheel_path.display()
        );

        Ok(wheel_path)
    }

    /// Builds wheels for a Cargo project for all given python versions.
    /// Return type is the same as [BuildContext::build_wheels()]
    ///
    /// Defaults to 3.{5, 6, 7, 8, 9} if no python versions are given
    /// and silently ignores all non-existent python versions.
    ///
    /// Runs [auditwheel_rs()] if not deactivated
    pub fn build_binding_wheels(&self) -> Result<Vec<(PathBuf, String)>> {
        let mut wheels = Vec::new();
        for python_interpreter in &self.interpreter {
            let artifact =
                self.compile_cdylib(Some(&python_interpreter), Some(&self.module_name))?;

            let tag = python_interpreter.get_tag(&self.manylinux);

            let mut writer = WheelWriter::new(
                &tag,
                &self.out,
                &self.metadata21,
                &self.scripts,
                &[tag.clone()],
            )?;

            write_bindings_module(
                &mut writer,
                &self.project_layout,
                &self.module_name,
                &artifact,
                Some(&python_interpreter),
                &self.target,
                false,
            )
            .context("Failed to add the files to the wheel")?;

            let wheel_path = writer.finish()?;

            println!(
                "📦 Built wheel for {} {}.{}{} to {}",
                python_interpreter.interpreter_kind,
                python_interpreter.major,
                python_interpreter.minor,
                python_interpreter.abiflags,
                wheel_path.display()
            );

            wheels.push((
                wheel_path,
                format!("cp{}{}", python_interpreter.major, python_interpreter.minor),
            ));
        }

        Ok(wheels)
    }

    /// Runs cargo build, extracts the cdylib from the output, runs auditwheel and returns the
    /// artifact
    ///
    /// The module name is used to warn about missing a `PyInit_<module name>` function for
    /// bindings modules.
    pub fn compile_cdylib(
        &self,
        python_interpreter: Option<&PythonInterpreter>,
        module_name: Option<&str>,
    ) -> Result<PathBuf> {
        let artifacts = compile(&self, python_interpreter, &self.bridge)
            .context("Failed to build a native library through cargo")?;

        let artifact = artifacts.get("cdylib").cloned().ok_or_else(|| {
            anyhow!(
                "Cargo didn't build a cdylib. Did you miss crate-type = [\"cdylib\"] \
                 in the lib section of your Cargo.toml?",
            )
        })?;
        #[cfg(feature = "auditwheel")]
        if !self.skip_auditwheel {
            let target = python_interpreter
                .map(|x| &x.target)
                .unwrap_or(&self.target);

            auditwheel_rs(&artifact, target, &self.manylinux)
                .context("Failed to ensure manylinux compliance")?;
        }

        if let Some(module_name) = module_name {
            warn_missing_py_init(&artifact, module_name)
                .context("Failed to parse the native library")?;
        }

        Ok(artifact)
    }

    /// Builds a wheel with cffi bindings
    pub fn build_cffi_wheel(&self) -> Result<PathBuf> {
        let artifact = self.compile_cdylib(None, None)?;

        let (tag, tags) = self.target.get_universal_tags(&self.manylinux);

        let mut builder =
            WheelWriter::new(&tag, &self.out, &self.metadata21, &self.scripts, &tags)?;

        write_cffi_module(
            &mut builder,
            &self.project_layout,
            self.manifest_path.parent().unwrap(),
            &self.module_name,
            &artifact,
            &self.interpreter[0].executable,
            false,
        )?;

        let wheel_path = builder.finish()?;

        println!("📦 Built wheel to {}", wheel_path.display());

        Ok(wheel_path)
    }

    /// Builds a wheel that contains a binary
    ///
    /// Runs [auditwheel_rs()] if not deactivated
    pub fn build_bin_wheel(&self) -> Result<PathBuf> {
        let artifacts = compile(&self, None, &self.bridge)
            .context("Failed to build a native library through cargo")?;

        let artifact = artifacts
            .get("bin")
            .cloned()
            .ok_or_else(|| anyhow!("Cargo didn't build a binary"))?;

        #[cfg(feature = "auditwheel")]
        auditwheel_rs(&artifact, &self.target, &self.manylinux)
            .context("Failed to ensure manylinux compliance")?;

        let (tag, tags) = self.target.get_universal_tags(&self.manylinux);

        if !self.scripts.is_empty() {
            bail!("Defining entrypoints and working with a binary doesn't mix well");
        }

        let mut builder =
            WheelWriter::new(&tag, &self.out, &self.metadata21, &self.scripts, &tags)?;

        match self.project_layout {
            ProjectLayout::Mixed(ref python_module) => {
                write_python_part(&mut builder, python_module, &self.module_name)
                    .context("Failed to add the python module to the package")?;
            }
            ProjectLayout::PureRust => {}
        }

        // I wouldn't know of any case where this would be the wrong (and neither do
        // I know a better alternative)
        let bin_name = artifact
            .file_name()
            .expect("Couldn't get the filename from the binary produced by cargo");
        write_bin(&mut builder, &artifact, &self.metadata21, bin_name)?;

        let wheel_path = builder.finish()?;

        println!("📦 Built wheel to {}", wheel_path.display());

        Ok(wheel_path)
    }
}<|MERGE_RESOLUTION|>--- conflicted
+++ resolved
@@ -131,20 +131,14 @@
             .context("Failed to create the target directory for the wheels")?;
 
         let wheels = match &self.bridge {
-<<<<<<< HEAD
-            BridgeModel::Cffi => vec![(self.build_cffi_wheel()?, "py3".to_string(), None)],
-            BridgeModel::Bin => vec![(self.build_bin_wheel()?, "py3".to_string(), None)],
+            BridgeModel::Cffi => vec![(self.build_cffi_wheel()?, "py3".to_string())],
+            BridgeModel::Bin => vec![(self.build_bin_wheel()?, "py3".to_string())],
             BridgeModel::Bindings(_) => self.build_binding_wheels()?,
             BridgeModel::BindingsAbi3(major, minor) => vec![(
                 self.build_binding_wheel_abi3(*major, *minor)?,
                 format!("cp{}{}", major, minor),
                 None,
             )],
-=======
-            BridgeModel::Cffi => vec![(self.build_cffi_wheel()?, "py3".to_string())],
-            BridgeModel::Bin => vec![(self.build_bin_wheel()?, "py3".to_string())],
-            BridgeModel::Bindings(_) | BridgeModel::BindingsAbi3 => self.build_binding_wheels()?,
->>>>>>> 6c818428
         };
 
         Ok(wheels)
